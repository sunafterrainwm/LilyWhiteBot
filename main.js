--- conflicted
+++ resolved
@@ -141,175 +141,7 @@
         options: options
     });
 
-<<<<<<< HEAD
-    winston.info('TelegramBot has started.');
-}
-
-if (config.QQ && !config.QQ.disabled) {
-    let options = config.QQ.options || {};
-    let QQHandler;
-    let qqbot;
-
-    // 兼容旧版本机器人
-    if (!config.QQ.apiRoot) {
-        winston.warn('* DEPRECATED: CoolQ cqsocketapi plugin is deprecated, please use CoolQ HTTP API (https://cqhttp.cc/) instead.');
-
-        qqbot = new QQSocketApiBot({
-            CoolQPro: options.CoolQPro,
-            host: config.QQ.host || '127.0.0.1',
-            port: config.QQ.port || 11235,
-            unicode: options.unicode,
-            dir: config.QQ.dir,
-            coolqCache: (((config.transport || {}).options || {}).servemedia || {}).coolqCache || '',
-            legacy: (((config.transport || {}).options || {}).servemedia || {}).legacy || false,
-        });
-        winston.info('Starting QQBot (cqsocketapi)...');
-
-        qqbot.on('Error', (err) => {
-            winston.error(`QQBot (cqsocketapi) error: ${err.error.toString()} (${err.event})`);
-        });
-
-        qqbot.start();
-
-        QQHandler = QQSocketApiMessageHandler;
-    } else {
-        qqbot = new CQHttp({
-            apiRoot: config.QQ.apiRoot || 'http://127.0.0.1:5700/',
-            accessToken: config.QQ.accessToken || '',
-            secret: config.QQ.secret || '',
-        });
-
-        let port = 11234;
-        let host = '127.0.0.1';
-
-        if (config.QQ.listen) {
-            port = config.QQ.listen.port || port;
-            host = config.QQ.listen.host || host;
-        }
-        qqbot.listen(port, host);
-
-        winston.info(`QQBot (HTTP API) is listening at ${host}:${port}...`);
-
-        qqbot('get_version_info').then((json) => {
-            winston.info(`QQBot (HTTP API) Get CoolQ Information: CoolQ ${json.coolq_edition}, HTTP Plugin ${json.plugin_version}`);
-        }).catch(e => {
-            winston.error(`QQBot (HTTP API) Get CoolQ Information Failed: `, e);
-        });
-
-        QQHandler = QQHttpApiMessageHandler;
-    }
-
-    // 載入敏感詞清單
-    let badwords = null;
-    if (options.selfCensorship) {
-        try {
-            badwords = loadConfig('badwords');
-        } catch (ex) {
-            winston.warn('Unable to load badwords list', true);
-        }
-    }
-    if (badwords === null) {
-        badwords = [];
-    }
-
-    let options2 = {
-        qq: config.QQ.qq,
-        selfCensorship: options.selfCensorship,
-        ignoreCash: options.ignoreCash,
-        badwords: badwords,
-        nickStyle: options.nickStyle,
-        CoolQAirA: options.CoolQAirA,
-        keepSilence: options.keepSilence,
-        apiRoot: config.QQ.apiRoot,
-        accessToken: config.QQ.accessToken,
-        CoolQPro: options.CoolQPro,
-    };
-
-    const qqHandler = new QQHandler(qqbot, options2);
-    pluginManager.handlers.set('QQ', qqHandler);
-    pluginManager.handlerClasses.set('QQ', {
-        object: QQHandler,
-        options: options2,
-    });
-
-    winston.info('QQBot has started.');
-}
-
-if (config.WeChat && !config.WeChat.disabled) {
-    let options = config.WeChat.options || {};
-
-    let wechatbot = new WeChatBot({
-        CoolQAirA: options.CoolQAirA,
-        host: config.QQ.host || '127.0.0.1',
-        port: config.QQ.port || 11337,
-    });
-    winston.info('Starting WeChatBot...');
-
-    wechatbot.on('Error', (err) => {
-        winston.error(`WeChatBot Error: ${err.error.toString()} (${err.event})`);
-    });
-
-    wechatbot.start();
-
-    // 載入敏感詞清單
-    let ungoodwords = null;
-    if (options.selfCensorship) {
-        try {
-            ungoodwords = loadConfig('ungoodwords');
-        } catch (ex) {
-            winston.warn('Unable to load ungoodwords.js.', true);
-        }
-    }
-    if (ungoodwords === null) {
-        ungoodwords = [];
-    }
-
-    let options2 = {
-        ungoodwords: ungoodwords,
-        keepSilence: options.keepSilence,
-    };
-
-    const wechatHandler = new WeChatMessageHandler(wechatbot, options2);
-    pluginManager.handlers.set('WeChat', wechatHandler);
-    pluginManager.handlerClasses.set('WeChat', {
-        object: WeChatMessageHandler,
-        options: options2,
-    });
-
-    winston.info('WeChatBot has started.');
-}
-
-if (config.Discord && !config.Discord.disabled) {
-    let botcfg = config.Discord.bot;
-
-    winston.info('Starting DiscordBot...');
-    const discordClient = new discord.Client();
-
-    discordClient.on('ready', (message) => {
-        winston.info('DiscordBot is ready.');
-    });
-
-    discordClient.on('error', (message) => {
-        winston.error(`DiscordBot Error: ${message.message}`);
-    });
-
-    discordClient.login(botcfg.token);
-
-    let options = config.Discord.options || {};
-    let options2 = {
-        nickStyle: options.nickStyle,
-        useProxyURL: options.useProxyURL,
-    };
-
-    const discordHandler = new DiscordMessageHandler(discordClient);
-    pluginManager.handlers.set('Discord', discordHandler);
-    pluginManager.handlerClasses.set('Discord', {
-        object: DiscordMessageHandler,
-        options: options2,
-    });
-=======
     winston.info(`${client} bot has started.`);
->>>>>>> 61ab416d
 }
 
 /**
