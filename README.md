LilyWhiteBot
===
在多个群组间传话的机器人。原名为“qq-tg-irc”。

## 旧版升级说明
如果您从旧版本升级，请注意以下三点：

1. Node.js 最低版本为 8。
2. 配置文件格式由 json 换成了 yaml。json 配置文件仍然可用，但您会收到一条警告信息。
3. 程序不再支持酷 Q 的 [me.cqp.ishisashi.cqsocketapi.cpk](https://dl.bintray.com/mrhso/cqsocketapi/me.cqp.ishisashi.cqsocketapi.cpk)插件，建议尽快更换成 [CoolQ HTTP API](https://cqhttp.cc/)。

如需使用新插件，请按照以下形式重新设置：
```yaml
QQ:
  # 以下参数用于与 CoolQ HTTP API 插件连接，需要和其设置一致
  apiRoot: "http://127.0.0.1:5700/"
  accessToken: "123"
  secret: "abc"
  listen:                                   # 用于接收消息，需要同步修改 CoolQ HTTP API 插件中 post_url 参数
    host: "127.0.0.1"                       # 使用Docker时请设置成0.0.0.0
    port: 11234
  # ...
```

CoolQ HTTP API 也需要调整对应设置（详见[此页](https://cqhttp.cc/docs/4.11/#/Configuration)），例如：
```json
{
    "host": "0.0.0.0",                      // 使用Docker时请设置成0.0.0.0
    "post_url": "http://127.0.0.1:11234",   // 与上面 listen 保持一致
    "serve_data_files": true,               // 需要设置为 true 否则无法获取图片消息内容
    ...
}
```

不修改设置的话则会继续使用旧的 cqsocketapi 插件。

为方便容器化，以新接口形式配置之后，程序不再直接访问酷 Q 目录，任何指定酷 Q 目录的设置都将失效（例如 servemedia 部分的 coolqCache 参数）。

## 如何安装
目前支持 QQ、Telegram、IRC 和 Discord（[试验中](https://github.com/mrhso/LilyWhiteBot/issues/4)）四种群组互联。

### 必需步骤
* 根据实际需要准备机器人账号。（具体方法见后面）
* 安装 Node.js，版本要求：>=8.x。
* 下载机器人本体。
* 运行：
```
npm install
node main.js
```
* 建议借助[forever](https://github.com/foreversd/forever)等能够常驻内存的工具来启动、监控程序。
* 根据实际需要修改 config.example.yml，并改名为 config.yml。
* QQ 群格式 `qq/QQ 群号`；Telegram 群格式 `telegram/一串数字`（该数字可通过`/thisgroupid`取得，后面有说明，而且请注意该数字是**负数**）；IRC 频道格式 `irc/#频道名`，别忘了`#`；Discord 频道格式 `discord/频道 ID`。

### 设置 QQ 机器人
1. 在正式启用互联之前，建议提前注册一个 QQ 小号，挂机挂到一定等级，并往钱包里塞一点钱，以减小被腾讯封杀的可能性。不过从实践情况来看，只有一颗星或不塞钱也无妨。
2. **下载[酷 Q](https://cqp.cc/)**，启动一下以便完成安装。
3. 下載 [CoolQ HTTP API](https://cqhttp.cc/)，并放到酷 Q 的 app 目录中。
4. 根据 [CoolQ HTTP API 文档](https://cqhttp.cc/docs/4.15/#/Configuration)配置插件，另外请留意前文“旧版升级说明”。
5. 再次启动酷 Q，登录机器人账号，然后在插件设置中启用「CoolQ Socket API (Node.js)」。
6. 根据实际需要修改 badwords.example.yml，并改名为 badwords.yml。「敏感词」功能仅对 QQ 机器人有效。
7. 请记得定期清除缓存。
8. 如果需要，可自行搜索监控或自动重启插件，或者将插件提供的 HTTP 接口纳入到 Zabbix 等监控系统中。

注意：
<<<<<<< HEAD
1. 本程序需要酷 Q Air 和这个专门的 HTTP API 才能收发 QQ 群信息。
2. 如无特殊需求，不建议使用 Pro，因本程序不支持 Pro 的附加功能。
3. 不支持讨论组互联，如有需要，请将讨论组转成群。
4. 运行程序时，酷 Q 会有很大机率要求你开启 QQ 的设备锁，因此注册小号时请不要乱填电话号。
5. 酷 Q 模拟的是安卓 QQ，而且 QQ 不允许多个手机同时登录。如果已经开启酷 Q，而且需要直接操作机器人账号，请用电脑登录。
6. 酷 Q 是私有软件，和腾讯、CoolQ HTTP API、本程序等均无关系。
7. 酷 Q 可以通过 wine 在 Linux/Mac 系统中运行，可以参考[这篇教程](https://cqp.cc/t/30970)进行设置。
8. 酷 Q 可以通过 Docker 运行，参见[其 GitHub 页面](https://github.com/CoolQ/docker-wine-coolq)。
=======
1. 本程式需要酷 Q Air/Pro 和這個專門的 cqsocketapi 才能收發 QQ 群訊息。
2. 執行程式時，酷 Q 會有很大機率要求你開啟 QQ 的設備鎖，因此註冊小號時請不要亂填電話號。
3. 酷 Q 模擬的是安卓 QQ，而且 QQ 不允許多個手機同時登入。如果已經開啟酷 Q，而且需要直接操作機器人賬號，請用電腦登入。
4. 酷 Q 是私有軟體，和我沒關係。
5. 酷 Q 可以透過 wine 在 Linux/Mac 系統中執行，可以參考[這篇教程](https://cqp.cc/t/30970)進行設定，不過該教程不再維護，請參見教程頁面上方到酷 Q 的 Docker 版本的使用方法的連接。Docker 版可參照[這裡](https://github.com/yukixz/cqsocketapi/issues/19)與[這裡](https://github.com/mrhso/cqsocketapi/blob/master/omake.md#docker-%E7%9A%84%E6%AD%A3%E7%A1%AE%E4%BD%BF%E7%94%A8%E6%96%B9%E6%B3%95)解決到酷 Q 部分的 cqsocketapi 通訊的問題。
>>>>>>> b7a40bb3

### 设置 Telegram 机器人
@BotFather，与其交互，按照屏幕提示进行操作，建立一个机器人账号。设置完成后，BotFather 会给一个 Token，你需要把这个 Token 填到 config.yml 中。

之后请记得运行 `/setprivacy` 命令，将机器人的 Privacy 设为 DISABLED，以便于让它看到群组内的信息。

将 @GroupIDbot 拉入您的群组中，然后输入“/id”，便可获取群组的 ID。

### 设置 IRC 机器人
IRC 没有什么特别之处。如果你有 Cloak，请在 config.js 中输入正确的 userName、sasl_password，并将 sasl 设为 true。

### 设置 Discord 机器人
进入 [Discord Developer Portal](https://discordapp.com/developers/applications/)，创建 Application。在 Bot 页面中 Add Bot。将 Token 填到 config.js 中。

频道 ID 可以在网页版之 URL 看到，最后面的那串神秘数字便是。

## 在 Docker 中运行
注意：如果使用酷 Q，其插件需要使用 CoolQ HTTP API 而非 cqsockertapi，否则程序无法连接。

## 提示
1. 如果把 config.yml 中的 `paeeye` 设为 `//`，那么在信息之前加入 `//`（例如「//隐藏」）可防止被其他群组看见。
2. 如果允许 IRC 接受命令（plugins 中有「irccommand」），那么可在 Telegram 和 QQ 中使用 `/command 命令`。该命令并非 IRC 命令，而是为配合 IRC 频道中的机器人而设。
3. 如果允许查询 IRC 的情况（plugins 中有「ircquery」），那么可在 Telegram 和 QQ 中使用 `/names`（取得在线用户清单）、`/whois 昵称`（whois）和 `/topic`（取得 Topic）。

## 关于 QQ 的特别提醒
为保护机器人操作者，程序提供了「敏感词」功能，启用之后，程序会自动把敏感词清单中的词语转为「*」。然而**程序并未提供词库**，您需要自行去 GitHub 等网站搜集敏感词并制作词典。建议在启用机器人之前把敏感词功能设置好，除非您不在中国，或者能够保证没有群友会利用敏感词来陷害您。

### 其他功能
以下各功能的设定方法均为改 config.yml。
* [filter](https://github.com/mrhso/LilyWhiteBot/blob/master/plugins/filter.js)：过滤符合指定规则的信息。
* [qqxiaoice](https://github.com/mrhso/LilyWhiteBot/blob/master/plugins/qqxiaoice.js)：召唤 QQ 群的小冰。（需要 QQ 群群主开启小冰/BabyQ 功能）
* [wikilinky](https://github.com/mrhso/LilyWhiteBot/blob/master/plugins/wikilinky.js)<|MERGE_RESOLUTION|>--- conflicted
+++ resolved
@@ -63,22 +63,11 @@
 8. 如果需要，可自行搜索监控或自动重启插件，或者将插件提供的 HTTP 接口纳入到 Zabbix 等监控系统中。
 
 注意：
-<<<<<<< HEAD
-1. 本程序需要酷 Q Air 和这个专门的 HTTP API 才能收发 QQ 群信息。
-2. 如无特殊需求，不建议使用 Pro，因本程序不支持 Pro 的附加功能。
-3. 不支持讨论组互联，如有需要，请将讨论组转成群。
-4. 运行程序时，酷 Q 会有很大机率要求你开启 QQ 的设备锁，因此注册小号时请不要乱填电话号。
-5. 酷 Q 模拟的是安卓 QQ，而且 QQ 不允许多个手机同时登录。如果已经开启酷 Q，而且需要直接操作机器人账号，请用电脑登录。
-6. 酷 Q 是私有软件，和腾讯、CoolQ HTTP API、本程序等均无关系。
-7. 酷 Q 可以通过 wine 在 Linux/Mac 系统中运行，可以参考[这篇教程](https://cqp.cc/t/30970)进行设置。
-8. 酷 Q 可以通过 Docker 运行，参见[其 GitHub 页面](https://github.com/CoolQ/docker-wine-coolq)。
-=======
 1. 本程式需要酷 Q Air/Pro 和這個專門的 cqsocketapi 才能收發 QQ 群訊息。
 2. 執行程式時，酷 Q 會有很大機率要求你開啟 QQ 的設備鎖，因此註冊小號時請不要亂填電話號。
 3. 酷 Q 模擬的是安卓 QQ，而且 QQ 不允許多個手機同時登入。如果已經開啟酷 Q，而且需要直接操作機器人賬號，請用電腦登入。
 4. 酷 Q 是私有軟體，和我沒關係。
 5. 酷 Q 可以透過 wine 在 Linux/Mac 系統中執行，可以參考[這篇教程](https://cqp.cc/t/30970)進行設定，不過該教程不再維護，請參見教程頁面上方到酷 Q 的 Docker 版本的使用方法的連接。Docker 版可參照[這裡](https://github.com/yukixz/cqsocketapi/issues/19)與[這裡](https://github.com/mrhso/cqsocketapi/blob/master/omake.md#docker-%E7%9A%84%E6%AD%A3%E7%A1%AE%E4%BD%BF%E7%94%A8%E6%96%B9%E6%B3%95)解決到酷 Q 部分的 cqsocketapi 通訊的問題。
->>>>>>> b7a40bb3
 
 ### 设置 Telegram 机器人
 @BotFather，与其交互，按照屏幕提示进行操作，建立一个机器人账号。设置完成后，BotFather 会给一个 Token，你需要把这个 Token 填到 config.yml 中。
