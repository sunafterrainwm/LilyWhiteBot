#
# 机器人配置文件
#
# 请将本文件复制为 config.yml，并参照注释进行设置
#

IRC:
  disabled: true                            # 如果需要 IRC 机器人，请设置为 false
  bot:
    server: irc.freenode.net
    nick: ""                                # IRC 暱稱
    userName: ""
    realName: ""
    channels: ["#channel1", "#channel2"]    # 需要加入的頻道
    autoRejoin: true
    secure: true
    port: 6697
    floodProtection: true
    floodProtectionDelay: 300
    sasl: false                             # 如果開啟 SASL，那麼需要正確設定前面的 userName 和下面的 sasl_password
    # 如果有 Cloak 也需要正确输入这两个参数。
    sasl_password: ""
    encoding: UTF-8
  options:
    maxLines: 4                             # 一次性容許最多四行訊息（包括因為太長而被迫分割的）

Telegram:
  disabled: true                            # 如果需要 Telegram 机器人，请设置为 false
  bot:
    name: ""                                # Bot 的 username
    token: ""                               # BotFather 給你的 Token，類似「123456789:q234fipjfjaewkflASDFASjaslkdf」
    timeout: 30                             # 報超時的秒數
    limit: 100                              # 限定檢索的消息數

    # 如果使用中国国内网络，无法直连 Telegram 服务器，可通过设置 proxy（仅支持 HTTPS 代理）来翻墙
    # 或者自行在国外架设 Bot API（api.telegram.org）反向代理服务器然后修改 apiRoot 的值
    proxy:
      host: ""                              # HTTPS 代理服务器地址、端口
      port: 0

    # 使用 Webhook 模式，参见 https://core.telegram.org/bots/webhooks
    webhook:
      port: 0                               # Webhook 端口，为 0 时不启用 Webhook
      path: ""                              # Webhook 路径
      url: ""                               # Webhook 最终的完整 URL，可被外部访问，用于调用 Telegram 接口自动设置网址
      ssl:
        certPath: ""                        # SSL 证书，为空时使用 HTTP 协议
        keyPath: ""                         # SSL 密钥
        caPath: ""                          # 如使用自签名证书，CA 证书路径

    apiRoot: "https://api.telegram.org"     # 无特殊需要的话勿动
    
  options:
    nickStyle: username                     # 在其他群組中如何辨識使用者名稱：可取「username」（優先採用使用者名稱）、
                                            # 「fullname」（優先採用全名）、「firstname」（優先採用 First Name）

# QQ 注意事项：需要和[酷Q](https://cqp.cc)与[CoolQ HTTP API插件](https://cqhttp.cc)配合使用！
QQ:
  disabled: true                            # 如果需要 QQ 机器人，请设置为 false
  bot:
    qq: "10000"                             # 机器人的 QQ 号

    # 以下参数用于与 CoolQ HTTP API 插件连接，需要和其设置一致
    apiRoot: "http://127.0.0.1:5700/"
    accessToken: "123"
    secret: "abc"
    listen:                                 # 用于接收消息，需要同步修改 CoolQ HTTP API 插件中 post_url 参数
      host: "127.0.0.1"                     # 使用Docker时请设置成0.0.0.0
      port: 11234

  options:
    selfCensorship: true                    # 根据 badwords.yml 文件过滤敏感词
    ignoreCash: true                        # 如果消息疑似口令红包则忽略、屏蔽消息（注意程序无法区分口令红包和群友自行刷屏）
    nickStyle: groupcard                    # 暱稱，可取「groupcard」（優先採用群名片）、「nick」（優先採用暱稱）、「qq」（只用 QQ 號）
<<<<<<< HEAD
    showTitle: false                        # 轉發時顯示頭銜（被@者不會顯示）
    # CoolQAirA: true                       # true - 酷Q Air，false - 酷Q Pro - 此参数已弃用
=======
>>>>>>> 0c360d3a
    CoolQPro: false                         # 如使用 CoolQ Pro，开启此参数后可直接发送图片（仅限使用 HTTP API 插件。另外 Air 版无效）

Discord:
  disabled: true                            # 如果需要 Discord 机器人，请设置为 false
  bot:
    token: ""
  options:
    nickStyle: username                     # 可取「username」（使用者名稱）、「id」（ID）
    useProxyURL: false                      # 考虑到中国网络情况，若 https://cdn.discordapp.com 被屏蔽请改成 true（对应 https://media.discordapp.net）

# 系统日志
logging:
  level: info                               # 日志等级：从详细到简单分别是 debug、info、warning、error，推荐用 info
  logfile: ""                               # 日志文件名，如留空则只向屏幕输出

# 启用的插件（繁体字用户叫套件）
plugins:
  - transport                               # 啟用互聯功能，不想禁止互聯的話請勿移除
  - groupid-tg                              # 取得目前 Telegram 群組的 ID，
                                            # 可在正式連接之前啟用該套件，然後在 Telegram 群中使用 /thisgroupid 取得ID
  - ircquery                                # 允許查詢 IRC 的一些訊息
  - irccommand                              # 允許向 IRC 發送一些命令（注意，不是 IRC 命令而是給頻道內機器人使用的命令）
  - pia

# 各插件（套件）设置
transport:
  # 說明：
  # 1. 可以填任意個群組
  # 2. 群組格式：
  #    irc/#頻道 例如 irc/#test
  #    telegram/-群组ID 例如 telegram/-12345678
  #    qq/群号 例如 qq/12345678
  #    discord/ID 例如 discord/123123123123
  # 3. 如果需要，可以加入多個互聯體。例如将两个 QQ 分群连接到一起。
  groups:
    - ['irc/#test', 'telegram/-12345678', 'qq/12345678']
    # 可以在同一组内增加软件相同、群号不同的群，例如
    # - ['irc/#test', 'telegram/-12345678', 'qq/12345678', 'qq/87654321']
    # 另外如有多组互联需求，可继续增加互联关系

  # 如果希望把同一軟體的多個群組連接到一起，可為不同的群組設置不同的別名，
  # 這樣互聯機器人在轉發訊息時會採用自訂群組名，以免混淆
  aliases:
    "qq/87665432": "分部"
    "qq/12345678": ["简称", "本群全称"]

  # 如果需要设置单向转发/不转发，例如 Telegram 群不向 QQ 转发，请在下面设置
  disables:
    "telegram/-12345678": ["qq/12345678"]

  options:
    IRC:
      notify:
        join: false                         # 有人進入頻道是否在其他群發出提醒
        rename: onlyactive                  # 有人更名的話是否在其他群組發出提醒，可取
                                            # 「all」（所有人都提醒）、「onlyactive」（只有說過話的人更名才提醒）、
                                            # 「none」（不提醒）
        leave: onlyactive                   # 有人離開頻道的話是否在其他群組提醒，也可取 all/onlyactive/none
        timeBeforeLeave: 600                # 如果 leave 為 onlyactive 的話：最後一次說話後多長時間內離開才會提醒
        topic: true                         # 頻道更換 Topic 時是否提醒

      # 這裡可以設定機器人在 IRC 頻道中使用顏色。在啟用顏色功能之前，IRC 頻道的管理員需要解除頻道的 +c 模式，即
      #  /msg ChanServ SET #頻道 MLOCK -c

      #  轉發機器人的訊息有以下三種格式：
      #  <T> [nick] message
      #  <T> [nick] Re replyto 「repliedmessage」: message
      #  <T> [nick] Fwd fwdfrom: message

      #  （兩群互聯不會出現用於標識軟體的「<T>」）

      #  可用顏色：white、black、navy、green、red、brown、purple、
      #          olive、yellow、lightgreen、teal、cyan、blue、pink、gray、silver
      colorize:
        enabled: true                       # 是否允許在 IRC 頻道中使用顏色
        broadcast: green                    # < 整行通知的顏色 >
        client: navy                        # 用於標記用戶端「<T>」的顏色
        nick: colorful                      # nick 的顏色。除標準顏色外，亦可設為 colorful
        replyto: brown                      # Re replyto 的顏色
        repliedmessage: olive               # 被 Re 的訊息的顏色
        fwdfrom: cyan                       # Fwd fwdfrom 的顏色
        linesplit: silver                   # 行分隔符的顏色

        # 如果 nick 為 colorful，則從這些顏色中挑選。為了使顏色分佈均勻，建議使顏色數量為素數
        nickcolors: ["green", "blue", "purple", "olive", "pink", "teal", "red"]

      # 互联控制相关
      receiveCommands: true                 # 是否允許 Telegram 和 QQ 使用 irccommand
      allowQuery: true                      # 是否允許其他群組查詢 IRC 頻道資訊

    Telegram:
      notify:
        join: true
        leave: true
        pin: true

      forwardCommands: true                 # 如果有人使用 Telegram 命令亦轉發到其他群組（但由於 Telegram 設定的原因，Bot 無法看到命令結果）

      # 下面是其他群里面互联机器人的名称。在转发这些机器人的消息时，程序会尝试从消息中提取出真正的昵称，
      # 而不是显示机器人的名称。参数“[]”、“<>”指真正发消息者昵称两边的括号样式，目前只支持这两种括号。
      forwardBots:
        XiaoT_bot: "[]"
        zhmrtbot: "[]"
        Sakura_fwdbot: "[]"
        orgdigbot: "[]"
        sauketubot: "[]"

    QQ:
      notify:
        join: true                          # 有人加入 QQ 群的話是否提醒其他群組
        leave: true                         # 有人離開 QQ 群的話是否提醒其他群組
        setadmin: true                      # 是否提醒設定/取消管理員
        # sysmessage: true                  # 是否提醒系統消息，包括禁言和全體禁言 -- 酷Q收不到此类消息，移除
        notice: true                        # 发送群公告时是否提醒其他群组

    # 其他设置
<<<<<<< HEAD
    paeeye:                                 # 留空或省略則禁用本功能
      prepend: "//"                         # 在訊息前面使用「//」會阻止此條訊息向其他群組轉發。
      inline: "--no-relay"                  # 在訊息中間使用「--no-relay」會阻止此條訊息向其他群組轉發。
    hidenick: false                         # 轉發時不顯示暱稱（建議不要開啟）

    # 本節用於處理圖片等檔案
=======
    paeeye: "//"                            # 在訊息前面使用「//」會阻止此條訊息向其他群組轉發。留空或省略則禁用本功能
    # 自定义消息样式（使用 https://www.npmjs.com/package/string-format 库实现）
    # 字段一览：
    # 消息信息：from、to、nick、text、client_short、client_full、command、param
    # 回复类：reply_nick、reply_text、reply_user
    # 转发类：forward_nick、forward_user
    # 注意：此处的 nick 并不一定是昵称，具体内容受前面各聊天软件机器人的 nickStyle 属性控制。例如 QQ.options.nickStyle 为 qq 的话，在转发 QQ 群消息时，nick 也会变成 QQ 号。
    messageStyle:
      simple:
        # 两群互联样式
        message: '[{nick}] {text}'
        reply: '[{nick}] Re {reply_nick} 「{reply_text}」: {text}'
        forward: '[{nick}] Fwd {forward_nick}: {text}'
        action: '* {nick} {text}'
        notice: '< {text} >'
      
      complex:
        # 多群互联样式
        # 备注：client_short 为空串时会使用 simple 的样式
        message: '[{client_short} - {nick}] {text}'
        reply: '[{client_short} - {nick}] Re {reply_nick} 「{reply_text}」: {text}'
        forward: '[{client_short} - {nick}] Fwd {forward_nick}: {text}'
        action: '* {client_short} - {nick} {text}'
        notice: '< {client_full}: {text} >'
    
    # 本节用于处理图片文件
    #
    # 支持以下几种处理方式：
>>>>>>> 0c360d3a
    #
    # 以下三个是公共图床，仅支持图片，其他类型文件会被忽略：
    # vim-cn：将图片上传到 img.vim-cn.com。
    # imgur：将图片上传到 imgur.com。
    # sm.ms：将图片上传到 sm.ms 图床中。
    #
    # 以下三个需自建服务器：
    # self：将文件保存在自己的服务器中。请确保您的服务器设置正确，URL 能够正常访问，否则将无法发送图片。
    # linx：将文件上传到一个 linx（https://github.com/andreimarcu/linx-server）服务器中，支持所有文件格式。
    # uguu: 将文件上传到一个 uguu（https://github.com/nokonoko/Uguu）服务器中。
    #
    # 特别提醒：
    # 1. vim-cn、sm.ms 为个人图床，资源有限。如果您的聊天群水量很大，请选择其他图床或自建服务器。
    # 2. 如使用外部图床，建议您设置自己专用的 User-Agent。
    # 3. 自建服务器请使用 80 或 443 端口（国内服务器需备案），否则图片可能无法正常转发。
    #
    # 另外，如果使用酷 Q 的话，您需要定期自行清理酷 Q 的缓存！
    servemedia:
      type: ""                              # 文件处理方式：省略/留空/none、self、vim-cn、imgur、sm.ms、linx、uguu

      # type为self时有效
      cachePath: ""                         # 缓存存放位置
      serveUrl: ""                          # URL 的前缀，通常需要以斜线结尾

      # type为linx时有效
      linxApiUrl: ""                        # linx API 地址（例如 https://www.xxx.com/upload/），通常以斜线结尾

      # type为uguu时有效
      uguuApiUrl: ""                        # 请以 /api.php?d=upload-tool 结尾

      # type为imgur时有效
      imgur:
        apiUrl: "https://api.imgur.com/3/"
        clientId: ""                        # 從 imgur 申請到的 client_id

      # 其他设置
      sizeLimit: 4096                       # 檔案最大大小，單位 KiB。0 表示不限制。限制僅對 Telegram 有效
      timeout: 3000                         # 上传超时时间，单位毫秒，type 为 vim-cn、imgur 等外部图床时有效
      userAgent: ""                         # 访问外部图床时的 User-Agent，如留空则使用默认的 LilyWhiteBot/版本号

ircquery:
  disables:                                 # 不要在這些群組使用 ircquery 功能
    - "qq/12345678"                         # 軟體名（qq/irc/telegram）要寫全而且小寫……

  # 如果是只希望在特定群組使用，用這個
  # enables:
  #  - "qq/12345678"

  prefix: "irc"                             # 如果使用，命令會變成 /irctopic、/ircnames 等

irccommand:
  echo: true                                # 是否在目前的用戶端顯示命令已傳送

  disables:                                 # 不要在這些群組使用 ircquery 功能
    - "qq/12345678"                         # 軟體名（qq/irc/telegram）要寫全而且小寫……

  # 如果是只希望在特定群組使用，用這個
  # enables:
  #  - "qq/12345678"

  prefix: "irc"                             # 如果使用，命令會變成 /irctopic、/ircnames 等<|MERGE_RESOLUTION|>--- conflicted
+++ resolved
@@ -49,7 +49,7 @@
         caPath: ""                          # 如使用自签名证书，CA 证书路径
 
     apiRoot: "https://api.telegram.org"     # 无特殊需要的话勿动
-    
+
   options:
     nickStyle: username                     # 在其他群組中如何辨識使用者名稱：可取「username」（優先採用使用者名稱）、
                                             # 「fullname」（優先採用全名）、「firstname」（優先採用 First Name）
@@ -72,11 +72,6 @@
     selfCensorship: true                    # 根据 badwords.yml 文件过滤敏感词
     ignoreCash: true                        # 如果消息疑似口令红包则忽略、屏蔽消息（注意程序无法区分口令红包和群友自行刷屏）
     nickStyle: groupcard                    # 暱稱，可取「groupcard」（優先採用群名片）、「nick」（優先採用暱稱）、「qq」（只用 QQ 號）
-<<<<<<< HEAD
-    showTitle: false                        # 轉發時顯示頭銜（被@者不會顯示）
-    # CoolQAirA: true                       # true - 酷Q Air，false - 酷Q Pro - 此参数已弃用
-=======
->>>>>>> 0c360d3a
     CoolQPro: false                         # 如使用 CoolQ Pro，开启此参数后可直接发送图片（仅限使用 HTTP API 插件。另外 Air 版无效）
 
 Discord:
@@ -193,30 +188,24 @@
         notice: true                        # 发送群公告时是否提醒其他群组
 
     # 其他设置
-<<<<<<< HEAD
     paeeye:                                 # 留空或省略則禁用本功能
       prepend: "//"                         # 在訊息前面使用「//」會阻止此條訊息向其他群組轉發。
       inline: "--no-relay"                  # 在訊息中間使用「--no-relay」會阻止此條訊息向其他群組轉發。
-    hidenick: false                         # 轉發時不顯示暱稱（建議不要開啟）
-
-    # 本節用於處理圖片等檔案
-=======
-    paeeye: "//"                            # 在訊息前面使用「//」會阻止此條訊息向其他群組轉發。留空或省略則禁用本功能
     # 自定义消息样式（使用 https://www.npmjs.com/package/string-format 库实现）
     # 字段一览：
-    # 消息信息：from、to、nick、text、client_short、client_full、command、param
+    # 消息信息：from、to、nick、title、text、client_short、client_full、command、param
     # 回复类：reply_nick、reply_text、reply_user
     # 转发类：forward_nick、forward_user
     # 注意：此处的 nick 并不一定是昵称，具体内容受前面各聊天软件机器人的 nickStyle 属性控制。例如 QQ.options.nickStyle 为 qq 的话，在转发 QQ 群消息时，nick 也会变成 QQ 号。
     messageStyle:
       simple:
         # 两群互联样式
-        message: '[{nick}] {text}'
-        reply: '[{nick}] Re {reply_nick} 「{reply_text}」: {text}'
-        forward: '[{nick}] Fwd {forward_nick}: {text}'
+        message: '[<{title}> {nick}] {text}'
+        reply: '[<{title}> {nick}] Re {reply_nick} 「{reply_text}」: {text}'
+        forward: '[<{title}> {nick}] Fwd {forward_nick}: {text}'
         action: '* {nick} {text}'
         notice: '< {text} >'
-      
+
       complex:
         # 多群互联样式
         # 备注：client_short 为空串时会使用 simple 的样式
@@ -225,11 +214,10 @@
         forward: '[{client_short} - {nick}] Fwd {forward_nick}: {text}'
         action: '* {client_short} - {nick} {text}'
         notice: '< {client_full}: {text} >'
-    
+
     # 本节用于处理图片文件
     #
     # 支持以下几种处理方式：
->>>>>>> 0c360d3a
     #
     # 以下三个是公共图床，仅支持图片，其他类型文件会被忽略：
     # vim-cn：将图片上传到 img.vim-cn.com。
