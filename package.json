{
    "name": "lilywhitebot",
<<<<<<< HEAD
    "version": "1.4.1",
    "description": "互聯機器人（目前支援 QQ、Telegram、IRC、Discord）",
    "repository": "github:joch2520/LilyWhiteBot",
=======
    "version": "1.5.0",
    "description": "多聊天群互联机器人（目前支持 QQ、Telegram、IRC、Discord）",
    "repository": "github:infnan/LilyWhiteBot",
    "license": "AGPL-3.0-or-later",
    "bugs": {
        "url": "https://github.com/infnan/LilyWhiteBot/issues"
    },
>>>>>>> 0c360d3a
    "dependencies": {
        "cqhttp": "^1.2.0",
        "discord.js": "^12.0.1",
        "irc-colors": "~1.5.0",
        "irc-upd": "~0.10.0",
        "ishisashiencoding": "^0.4.0",
        "js-yaml": "^3.13.1",
        "lru-cache": "^5.1.1",
        "request": "~2.88.2",
        "sharp": "^0.25.2",
        "string-format": "^2.0.0",
        "telegraf": "^3.38.0",
        "wechat4u": "^0.7.7",
        "winston": "^3.2.1"
    },
    "engines": {
        "node": ">=12.0.0"
    },
    "scripts": {
        "start": "node main.js",
        "install-start": "npm install && node main.js"
    }
}<|MERGE_RESOLUTION|>--- conflicted
+++ resolved
@@ -1,18 +1,12 @@
 {
     "name": "lilywhitebot",
-<<<<<<< HEAD
-    "version": "1.4.1",
-    "description": "互聯機器人（目前支援 QQ、Telegram、IRC、Discord）",
+    "version": "1.5.0",
+    "description": "多聊天群互聯機器人（目前支援 QQ、Telegram、IRC、Discord）",
     "repository": "github:joch2520/LilyWhiteBot",
-=======
-    "version": "1.5.0",
-    "description": "多聊天群互联机器人（目前支持 QQ、Telegram、IRC、Discord）",
-    "repository": "github:infnan/LilyWhiteBot",
     "license": "AGPL-3.0-or-later",
     "bugs": {
-        "url": "https://github.com/infnan/LilyWhiteBot/issues"
+        "url": "https://github.com/joch2520/LilyWhiteBot/issues"
     },
->>>>>>> 0c360d3a
     "dependencies": {
         "cqhttp": "^1.2.0",
         "discord.js": "^12.0.1",
