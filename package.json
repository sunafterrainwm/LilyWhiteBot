--- conflicted
+++ resolved
@@ -2,15 +2,7 @@
     "name": "lilywhitebot",
     "version": "1.4.1",
     "description": "互聯機器人（目前支援 QQ、Telegram、IRC、Discord）",
-<<<<<<< HEAD
     "repository": "github:joch2520/LilyWhiteBot",
-    "dependencies": {
-        "cqhttp": "^1.1.1",
-        "cwebp": "~2.0.5",
-        "irc-colors": "~1.5.0",
-        "irc-upd": "~0.10.0",
-=======
-    "repository": "github:infnan/LilyWhiteBot",
     "dependencies": {
         "cqhttp": "^1.2.0",
         "cwebp": "~2.0.5",
@@ -19,7 +11,6 @@
         "irc-upd": "~0.10.0",
         "ishisashiencoding": "^0.4.0",
         "ishisashimap": "^1.0.1",
->>>>>>> 365647ee
         "js-yaml": "^3.13.1",
         "lru-cache": "^5.1.1",
         "request": "~2.88.2",
