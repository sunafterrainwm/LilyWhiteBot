--- conflicted
+++ resolved
@@ -4,34 +4,21 @@
     "description": "互聯機器人（目前支援 QQ、Telegram、IRC、Discord）",
     "repository": "github:infnan/LilyWhiteBot",
     "dependencies": {
-<<<<<<< HEAD
         "cqhttp": "^1.1.1",
         "cwebp": "~2.0.3",
-        "discord.js": "^11.5.0",
-=======
+        "discord.js": "^12.0.1",
         "cwebp": "~2.0.5",
         "irc-upd": "~0.10.0",
->>>>>>> b7a40bb3
         "irc-colors": "~1.5.0",
-        "irc-upd": "~0.10.0",
-        "ishisashiencoding": "^0.3.2",
+        "ishisashiencoding": "^0.4.0",
         "js-yaml": "^3.13.1",
         "lru-cache": "^5.1.1",
-<<<<<<< HEAD
-        "request": "~2.88.0",
-        "telegraf": "^3.29.0",
+        "request": "~2.88.2",
+        "telegraf": "^3.36.0",
         "tmp": "~0.1.0",
         "wechat4u": "^0.7.7",
-        "winston": "^3.2.1"
-=======
-        "request": "~2.88.2",
-        "telegraf": "^3.36.0",
-        "ishisashiencoding": "^0.4.0",
-        "tmp": "~0.1.0",
-        "wechat4u": "^0.7.7",
-        "discord.js": "^12.0.1",
+        "winston": "^3.2.1",
         "ishisashimap": "^1.0.1"
->>>>>>> b7a40bb3
     },
     "engines": {
         "node": ">=8.0.0"
