/**
 * 酷Q用公共函数
 */

const { getFriendlyLocation } = require('./util.js');

const faces = {
    0: '惊讶', 1: '撇嘴', 2: '色', 3: '发呆', 4: '得意', 5: '流泪', 6: '害羞', 7: '闭嘴', 8: '睡', 9: '大哭',
    10: '尴尬', 11: '发怒', 12: '调皮', 13: '呲牙', 14: '微笑', 15: '难过', 16: '酷', 17: '非典', 18: '抓狂', 19: '吐',
    20: '偷笑', 21: '可爱', 22: '白眼', 23: '傲慢', 24: '饥饿', 25: '困', 26: '惊恐', 27: '流汗', 28: '憨笑', 29: '悠闲',
    30: '奋斗', 31: '咒骂', 32: '疑问', 33: '嘘……', 34: '晕', 35: '折磨', 36: '衰', 37: '骷髅', 38: '敲打', 39: '再见',
    40: '闪人', 41: '发抖', 42: '爱情', 43: '跳跳', 44: '找', 45: '美眉', 46: '猪头', 47: '猫咪', 48: '小狗', 49: '拥抱',
    50: '钱', 51: '灯泡', 52: '酒杯', 53: '蛋糕', 54: '闪电', 55: '炸弹', 56: '刀', 57: '足球', 58: '音乐', 59: '便便',
    60: '咖啡', 61: '饭', 62: '药丸', 63: '玫瑰', 64: '凋谢', 65: '吻', 66: '爱心', 67: '心碎', 68: '会议', 69: '礼物',
    70: '电话', 71: '时间', 72: '邮件', 73: '电视', 74: '太阳', 75: '月亮', 76: '赞', 77: '踩', 78: '握手', 79: '胜利',
    80: '多多', 81: '美女', 82: '汉良', 83: '毛毛', 84: 'Q 仔', 85: '飞吻', 86: '怄火', 87: '白酒', 88: '汽水', 89: '西瓜',
    90: '下雨', 91: '多云', 92: '雪人', 93: '星星', 94: '女', 95: '男', 96: '冷汗', 97: '擦汗', 98: '抠鼻', 99: '鼓掌',
    100: '糗大了', 101: '坏笑', 102: '左哼哼', 103: '右哼哼', 104: '哈欠', 105: '鄙视', 106: '委屈', 107: '快哭了', 108: '阴险', 109: '亲亲',
    110: '吓', 111: '可怜', 112: '菜刀', 113: '啤酒', 114: '篮球', 115: '乒乓', 116: '示爱', 117: '瓢虫', 118: '抱拳', 119: '勾引',
    120: '拳头', 121: '差劲', 122: '爱你', 123: 'NO', 124: 'OK', 125: '转圈', 126: '磕头', 127: '回头', 128: '跳绳', 129: '挥手',
    130: '激动', 131: '街舞', 132: '献吻', 133: '左太极', 134: '右太极', 135: '招财进宝', 136: '双喜', 137: '鞭炮', 138: '灯笼', 139: '发财',
    140: 'K 歌', 141: '购物', 142: '邮件', 143: '帅', 144: '喝彩', 145: '祈祷', 146: '爆筋', 147: '棒棒糖', 148: '喝奶', 149: '下面',
    150: '香蕉', 151: '飞机', 152: '开车', 153: '高铁左车头', 154: '车厢', 155: '高铁右车头', 156: '多云', 157: '下雨', 158: '钞票', 159: '熊猫',
    160: '灯泡', 161: '风车', 162: '闹钟', 163: '打伞', 164: '彩球', 165: '钻戒', 166: '沙发', 167: '纸巾', 168: '药', 169: '手枪',
    170: '青蛙', 171: '茶', 172: '眨眼睛', 173: '泪奔', 174: '无奈', 175: '卖萌', 176: '小纠结', 177: '喷血', 178: '斜眼笑', 179: 'Doge',
    180: '惊喜', 181: '骚扰', 182: '笑哭', 183: '我最美', 184: '河蟹', 185: '羊驼', 186: '栗子', 187: '幽灵', 188: '蛋', 189: '马赛克',
    190: '菊花', 191: '肥皂', 192: '红包', 193: '大笑', 194: '不开心', 195: '啊', 196: '惶恐', 197: '冷漠', 198: '呃', 199: '好棒',
    200: '拜托', 201: '点赞', 202: '无聊', 203: '托脸', 204: '吃', 205: '送花', 206: '害怕', 207: '花痴', 208: '小样儿', 209: '脸红',
    210: '飙泪', 211: '我不看', 212: '托腮', 213: '哇哦', 214: '啵啵', 215: '糊脸', 216: '拍头', 217: '扯一扯', 218: '舔一舔', 219: '蹭一蹭',
    220: '拽炸天', 221: '顶呱呱', 222: '抱抱', 223: '暴击', 224: '开枪', 225: '撩一撩', 226: '拍桌', 227: '拍手', 228: '恭喜', 229: '干杯',
    230: '嘲讽', 231: '哼', 232: '佛系', 233: '掐一掐', 234: '惊呆', 235: '颤抖', 236: '啃头', 237: '偷看', 238: '扇脸', 239: '原谅',
    240: '喷脸', 241: '生日快乐',
};

/**
 * 去除接收訊息中的 CQ 碼（酷 Q 專用碼，包括表情、繪文字、相片等資料），將其換為「[表情名稱]」、「[图片]」等文字
 * @param  {string} Message 已解碼並轉為 UTF-8 之後的訊息
 * @return {string} 去除 CQ 碼之後的文字
 */
const parseMessage = (message) => {
    let images = [];
    let records = [];
    let at = [];
<<<<<<< HEAD
    let coords = {};
    let text = ''
=======
>>>>>>> 0c360d3a

    if (typeof message === "string") {
        text = message.replace(/\n/gu, '&#10;').replace(/\[CQ:([^,]*?)\]/gu, '[CQ:$1,]').replace(/\[CQ:(.*?)((?:,).*?)\]/gu, (_, type, param) => {
            let tmp;
            let tmp1;
            let tmp2;
            let tmp3;
            switch (type) {
                case 'face':
                    // [CQ:face,id=13]
                    tmp = param.match(/(?:^|,)id=(.*?)(?:,|$)/u);
                    if (tmp && tmp[1]) {
                        return `[${faces[parseInt(tmp[1])]}]`;
                    } else {
                        return '[表情]';
                    }

                case 'emoji':
                    // [CQ:emoji,id=128052]
                    tmp = param.match(/(?:^|,)id=(.*?)(?:,|$)/u);
                    if (tmp && tmp[1]) {
                        return String.fromCodePoint(tmp[1]);
                    } else {
                        return '[绘文字]';
                    }

                case 'bface':
                    // [CQ:bface,p=10278,id=42452682486D91909B7A513B8BFBC3C6]
                    // TODO 取得表情內容
                    return '[原创表情]';

                case 'sface':
                    // [CQ:sface,id=851970]
                    // TODO 取得表情內容
                    return '[小表情]';

                case 'image':
                    // [CQ:image,file=0792531B8B74FE6F86B87ED6A3958779.png]
                    tmp = param.match(/(?:^|,)file=(.*?)(?:,|$)/u);
                    if (tmp && tmp[1]) {
                        images.push(tmp[1]);
                        return '[图片]';
                    } else {
                        return '[图片]';
                    }

              case 'rich':
                  // 分享音樂 [CQ:rich,url=http://music.163.com/song/504733843/?userid=263400453,text= 新宝島 BENI ]
                  // 協議不支援 [CQ:rich,text=QQ天气提示 升级QQ查看天气]
                  tmp1 = param.match(/(?:^|,)text=(.*?)(?:,|$)/u);
                  tmp2 = param.match(/(?:^|,)url=(.*?)(?:,|$)/u);
                  if (tmp2 && tmp2[1]) {
                      tmp = ['[分享]'];
                      if (tmp1 && tmp1[1]) {
                          tmp.push(tmp1[1]);
                      }
                      tmp.push(tmp2[1]);
                      return tmp.join('\n');
                  } else if (tmp2 && tmp2[1]) {
                      return tmp2[1];
                  } else {
                      return '[富文本]';
                  }

                case 'record':
                    // 一般語音 [CQ:record,file=C091016F9A0CCFF1741AF0B442BD4F70.silk]
                    // 領取語音紅包 [CQ:record,file=C091016F9A0CCFF1741AF0B442BD4F70.silk,hb=true]
                    // 依據客户端之不同，可能是 silk，也可能是 amr
                    tmp = param.match(/(?:^|,)file=(.*?)(?:,|$)/u);
                    if (tmp && tmp[1]) { records.push(tmp[1]); }
                    return '[语音]';

                case 'at':
                    // [CQ:at,qq=1145759243]
                    tmp = param.match(/(?:^|,)qq=(.*?)(?:,|$)/u);
                    if (tmp && tmp[1]) {
                        if (tmp[1] === 'all') {
                            return '@全体成员';
                        } else {
                            at.push(parseInt(tmp[1]));
                            return `@${tmp[1]}`;                // 只給出 QQ 號，至於應該 @ 什麼內容，讓使用者處理吧
                        }
                    } else {
                        at.push(parseInt(tmp[1]));
                        // 由于此处无法正确处理at，交给/plugins/transport/processors/QQ.js处理
                        return `[CQ:at,qq=${tmp[1]}]`;
                    }

<<<<<<< HEAD
                case 'share':
                    // [CQ:share,url=http://www.bilibili.com/video/av42585280?share_medium=android&amp;share_source=qq&amp;bbid=XZ97F38904CBFC1747BFE02321AFCB3A3D933&amp;ts=1549692084426,title=三天之内,content=给生活找点乐子~,image=http://url.cn/5AEq2ju]
                    tmp = ['[分享]'];
                    tmp1 = param.match(/(?:^|,)title=(.*?)(?:,|$)/u);
                    tmp2 = param.match(/(?:^|,)content=(.*?)(?:,|$)/u);
                    tmp3 = param.match(/(?:^|,)url=(.*?)(?:,|$)/u);
                    if (tmp1 && tmp1[1]) {
                        tmp.push(tmp1[1]);
                    }
                    if (tmp2 && tmp2[1]) {
                        tmp.push(tmp2[1]);
                    }
                    if (tmp3 && tmp3[1]) {
                        tmp.push(tmp3[1]);
                    }
                    return tmp.join('\n');

                case 'hb':
                    // [CQ:hb,title=恭喜发财]
                    tmp = ['[红包]'];
                    tmp1 = param.match(/(?:^|,)title=(.*?)(?:,|$)/u);
=======
            case 'share':
                // [CQ:share,url=http://www.bilibili.com/video/av42585280?share_medium=android&amp;share_source=qq&amp;bbid=XZ97F38904CBFC1747BFE02321AFCB3A3D933&amp;ts=1549692084426,title=三天之内,content=给生活找点乐子~,image=http://url.cn/5AEq2ju]
                tmp = ['[分享]'];
                tmp1 = param.match(/(?:^|,)title=(.*?)(?:,|$)/u);
                tmp2 = param.match(/(?:^|,)content=(.*?)(?:,|$)/u);
                tmp3 = param.match(/(?:^|,)url=(.*?)(?:,|$)/u);
                if (tmp1 && tmp1[1]) {
                    tmp.push(tmp1[1]);
                }
                if (tmp2 && tmp2[1]) {
                    tmp.push(tmp2[1]);
                }
                if (tmp3 && tmp3[1]) {
                    tmp.push(tmp3[1]);
                }
                return tmp.join('\n');

            case 'hb':
                // [CQ:hb,title=恭喜发财]
                tmp = ['[红包]'];
                tmp1 = param.match(/(?:^|,)title=(.*?)(?:,|$)/u);
                if (tmp1 && tmp1[1]) {
                    tmp.push(tmp1[1]);
                }
                return tmp.join('\n');

            case 'sign':
                // [CQ:sign,title=我过来签个到啦,image=https://p.qpic.cn/qunsign/0/sign_30cc0f793397325b74be99fabd5f9cfcjs0qje77/750]
                tmp = ['[签到]'];
                tmp1 = param.match(/(?:^|,)title=(.*?)(?:,|$)/u);
                if (tmp1 && tmp1[1]) {
                    tmp.push(tmp1[1]);
                }
                return tmp.join('\n');

            case 'location':
                // [CQ:location,lat=23.081961,lon=113.453941,title=大吉沙,content=广东省广州市黄埔区,style=1]
                tmp = [];
                tmp1 = param.match(/(?:^|,)title=(.*?)(?:,|$)/u);
                tmp2 = param.match(/(?:^|,)content=(.*?)(?:,|$)/u);
                tmp3 = param.match(/(?:^|,)lat=(.*?)(?:,|$)/u);
                let tmp4 = param.match(/(?:^|,)lon=(.*?)(?:,|$)/u);
                if (tmp1 && tmp1[1]) {
                    tmp.push(tmp1[1]);
                }
                if (tmp2 && tmp2[1]) {
                    tmp.push(tmp2[1]);
                }
                if (tmp3 && tmp3[1] && tmp4 && tmp4[1]) {
                    let lat = parseFloat(tmp3[1]);
                    let lon = parseFloat(tmp4[1]);
                    tmp.push(getFriendlyLocation(lat, lon));
                }
                return '[位置]' + tmp.join(' - ');

            case 'contact':
                // 群邀請 [CQ:contact,id=609486016,type=group]
                // 好友邀請 [CQ:contact,id=1145759243,type=qq]
                tmp1 = param.match(/(?:^|,)id=(.*?)(?:,|$)/u);
                tmp2 = param.match(/(?:^|,)type=(.*?)(?:,|$)/u);
                if (tmp1 && tmp1[1] && tmp2 && tmp2[1] === 'group') {
                    tmp = ['[群邀请]'];
>>>>>>> 0c360d3a
                    if (tmp1 && tmp1[1]) {
                        tmp.push(tmp1[1]);
                    }
                    return tmp.join('\n');

                case 'sign':
                    // [CQ:sign,title=我过来签个到啦,image=https://p.qpic.cn/qunsign/0/sign_30cc0f793397325b74be99fabd5f9cfcjs0qje77/750]
                    tmp = ['[签到]'];
                    tmp1 = param.match(/(?:^|,)title=(.*?)(?:,|$)/u);
                    if (tmp1 && tmp1[1]) {
                        tmp.push(tmp1[1]);
                    }
                    return tmp.join('\n');

                case 'location':
                    // [CQ:location,lat=23.081961,lon=113.453941,title=大吉沙,content=广东省广州市黄埔区,style=1]
                    tmp = ['[位置]'];
                    tmp1 = param.match(/(?:^|,)title=(.*?)(?:,|$)/u);
                    tmp2 = param.match(/(?:^|,)content=(.*?)(?:,|$)/u);
                    tmp3 = param.match(/(?:^|,)lat=(.*?)(?:,|$)/u);
                    let tmp4 = param.match(/(?:^|,)lon=(.*?)(?:,|$)/u);
                    if (tmp1 && tmp1[1]) {
                        tmp.push(tmp1[1]);
                    }
                    if (tmp2 && tmp2[1]) {
                        tmp.push(tmp2[1]);
                    }
                    if (tmp3 && tmp3[1] && tmp4 && tmp4[1]) {
                        let incoords = { lat: Number(tmp3[1]), lon: Number(tmp4[1]) };
                        if (isInGoogle(incoords)) {
                            let wgs = gcj_wgs_bored(incoords, false);
                            let bd = gcj_bd(incoords, false);
                            coords.wgs = wgs;
                            coords.gcj = incoords;
                            coords.bd = bd;
                            // 非原始數據比原始數據多保留一位
                            wgs = coordsRound(wgs, 7);
                            bd = coordsRound(bd, 7);
                            tmp.push(`WGS-84: ${wgs.lat},${wgs.lon}`, `GCJ-02: ${incoords.lat},${incoords.lon}`, `BD-09: ${bd.lat},${bd.lon}`);
                        } else {
                            coords.wgs = incoords;
                            tmp.push(`WGS-84: ${incoords.lat},${incoords.lon}`);
                        }
                    }
                    return tmp.join('\n');

                case 'contact':
                    // 群邀請 [CQ:contact,id=609486016,type=group]
                    // 好友邀請 [CQ:contact,id=1145759243,type=qq]
                    tmp1 = param.match(/(?:^|,)id=(.*?)(?:,|$)/u);
                    tmp2 = param.match(/(?:^|,)type=(.*?)(?:,|$)/u);
                    if (tmp1 && tmp1[1] && tmp2 && tmp2[1] === 'group') {
                        tmp = ['[群邀请]'];
                        if (tmp1 && tmp1[1]) {
                            tmp.push(tmp1[1]);
                        }
                        return tmp.join('\n');
                    } else if (tmp1 && tmp1[1] && tmp2 && tmp2[1] === 'qq') {
                        tmp = ['[好友邀请]'];
                        if (tmp1 && tmp1[1]) {
                            tmp.push(tmp1[1]);
                        }
                        return tmp.join('\n');
                    } else {
                        return '[邀请]';
                    }

                case 'music':
                    // 外鏈 [CQ:music,type=custom,url=https://kg3.qq.com/node/play?s=tddsOFtqHK4YxtGy&amp;shareuid=66999e87222a308c36&amp;topsource=a0_pn201001004_z11_u443277772_l1_t1551967343__,title=翅膀,content=我唱了一首歌，快来听听吧。,image=http://url.cn/478RlhQ,audio=http://url.cn/5ICzaEj]
                    // 網易雲 [CQ:music,type=163,id=509842]
                    // QQ 音樂 [CQ:music,type=qq,id=200732275]
                    // 蝦米 [CQ:music,type=xiami,id=1769370187]
                    tmp = ['[分享音乐]'];
                    tmp1 = param.match(/(?:^|,)type=(.*?)(?:,|$)/u);
                    tmp2 = param.match(/(?:^|,)url=(.*?)(?:,|$)/u);
                    tmp3 = param.match(/(?:^|,)id=(.*?)(?:,|$)/u);
                    if (tmp1 && tmp1[1] === 'custom') {
                        if (tmp2 && tmp2[1]) {
                            tmp.push(tmp2[1]);
                        }
                    } else if (tmp1 && tmp1[1] === '163') {
                        if (tmp3 && tmp3[1]) {
                            tmp.push(`https://music.163.com/#/song?id=${tmp3[1]}`);
                        }
                    } else if (tmp1 && tmp1[1] === 'qq') {
                        if (tmp3 && tmp3[1]) {
                            tmp.push(`https://y.qq.com/n/yqq/song/${tmp3[1]}_num.html`);
                        }
                    } else if (tmp1 && tmp1[1] === 'xiami') {
                        if (tmp3 && tmp3[1]) {
                            tmp.push(`https://www.xiami.com/song/${tmp3[1]}`);
                        }
                    }
                    return tmp.join('\n');

                case 'rps':
                    // [CQ:rps,type=1]
                    tmp = ['[猜拳]'];
                    tmp1 = param.match(/(?:^|,)type=(.*?)(?:,|$)/u);
                    if (tmp1 && tmp1[1] === '1') {
                        tmp.push('石头');
                    } else if (tmp1 && tmp1[1] === '2') {
                        tmp.push('剪刀');
                    } else if (tmp1 && tmp1[1] === '3') {
                        tmp.push('布');
                    }
                    return tmp.join('\n');

                case 'dice':
                    // [CQ:dice,type=1]
                    tmp = ['[骰子]'];
                    tmp1 = param.match(/(?:^|,)type=(.*?)(?:,|$)/u);
                    if (tmp1 && tmp1[1]) {
                        tmp.push(tmp1[1]);
                    }
                    return tmp.join('\n');

                case 'shake':
                    // [CQ:shake]
                    // 戳一戳，即窗口抖动
                    return '[戳一戳]';

                default:
                    return '';
            }
        }).replace(/&#10;/gu, '\n');

      } else if (message instanceof Array) {
        // cqhttpapi在消息上報使用array格式可以分成消息段，不須手動轉義CQ碼
        for (var i = 0; i < message.length; i++) {
    			var curr = message[i];
    			switch (curr.type) {
    			  case 'text': text += curr.data.text; break;

    			  case 'image':
                if (curr.data.url) {
                    images.push(curr.data.url);
                } else if (curr.data.file) {
                    images.push(curr.data.file);
                }
                break;

    			  case 'at':
                if (curr.data.qq==="all") {
                  text += '@全体成员'
                } else {
                  at.push(curr.data.qq)
                  text += `@${curr.data.qq}`;
                }
                break;

    			  case 'face': text += `[${faces[curr.data.id]}]`; break;

            case 'emoji':
                if (curr.data.id) {
                    text = String.fromCodePoint(curr.data.id);
                } else {
                    text = '[绘文字]';
                }
                break;

            case 'bface':
                // TODO 取得表情內容
                text = '[原创表情]';
                break;

            case 'sface':
                // TODO 取得表情內容
                text = '[小表情]';
                break;

    			  case 'music': switch (curr.data.type) {
      				case 'qq': text = `[分享音乐：https://y.qq.com/n/yqq/song/${curr.data.id}_num.html]`; break;
      				case '163': text = `[分享音乐：https://music.163.com/#/song?id=${curr.data.id}]`; break;
      				case 'xiami': text = `[分享音乐：https://www.xiami.com/song/${curr.data.id}]`; break;
      				case 'custom': text = `[分享音乐：${curr.data.url}]`; break;
      				default: text = `[分享音乐]`; break;
    			    };
              break;

    			  case 'share': text = `[分享链接：${curr.data.url}]`; break;

    			  case 'rich':
              if (curr.data.content&&curr.data.content!=undefined) {
                let det = JSON.parse(curr.data.content)
                if (det.detail_1!=undefined) {
                  text = `[分享链接：https://${det.detail_1.url}]`;

                } else if (det.music!=undefined) {
                  text = `[分享音乐：${det.music.musicUrl}]`;

                } else if (det.news!==undefined) {
                  text = `[分享链接：${det.news.jumpUrl}]`;

                } else text = '[富文本]';

              } else if (curr.data.title!==undefined) {
                text = `${curr.data.title}: ${curr.data.content}`

              } else if (curr.data.text!==undefined) {
                // 分享x條群聊消息
                let context = curr.data.text.split("\n").join().trim().split(" ")
                text = `[${context.shift()}; ${context.pop()}] ${context.join(" ")}`

              } else text = '[富文本]';
              break;

    			  case 'record':
              records.push(curr.data.file);
              '[语音]';
              break;

    			  default:
              text += JSON.stringify(curr) + ' ';
              break;
    			}
  		  }
      }

    // at 去重
    let ats = [...new Set(at)];

    text = text.replace(/&#91;/gu, '[').replace(/&#93;/gu, ']').replace(/&#44;/gu, ',').replace(/&amp;/gu, '&');

    return {
        text: text,
        extra: {
            images: images,
            records: records,
            ats: ats,
        },
        raw: message,
    };
};

const escape = (text) => text.replace(/&/gu, '&amp;').replace(/\[/gu, '&#91;').replace(/\]/gu, '&#93;');

module.exports = {
    faces,
    parseMessage,
    escape,
};<|MERGE_RESOLUTION|>--- conflicted
+++ resolved
@@ -41,11 +41,6 @@
     let images = [];
     let records = [];
     let at = [];
-<<<<<<< HEAD
-    let coords = {};
-    let text = ''
-=======
->>>>>>> 0c360d3a
 
     if (typeof message === "string") {
         text = message.replace(/\n/gu, '&#10;').replace(/\[CQ:([^,]*?)\]/gu, '[CQ:$1,]').replace(/\[CQ:(.*?)((?:,).*?)\]/gu, (_, type, param) => {
@@ -134,7 +129,6 @@
                         return `[CQ:at,qq=${tmp[1]}]`;
                     }
 
-<<<<<<< HEAD
                 case 'share':
                     // [CQ:share,url=http://www.bilibili.com/video/av42585280?share_medium=android&amp;share_source=qq&amp;bbid=XZ97F38904CBFC1747BFE02321AFCB3A3D933&amp;ts=1549692084426,title=三天之内,content=给生活找点乐子~,image=http://url.cn/5AEq2ju]
                     tmp = ['[分享]'];
@@ -156,70 +150,6 @@
                     // [CQ:hb,title=恭喜发财]
                     tmp = ['[红包]'];
                     tmp1 = param.match(/(?:^|,)title=(.*?)(?:,|$)/u);
-=======
-            case 'share':
-                // [CQ:share,url=http://www.bilibili.com/video/av42585280?share_medium=android&amp;share_source=qq&amp;bbid=XZ97F38904CBFC1747BFE02321AFCB3A3D933&amp;ts=1549692084426,title=三天之内,content=给生活找点乐子~,image=http://url.cn/5AEq2ju]
-                tmp = ['[分享]'];
-                tmp1 = param.match(/(?:^|,)title=(.*?)(?:,|$)/u);
-                tmp2 = param.match(/(?:^|,)content=(.*?)(?:,|$)/u);
-                tmp3 = param.match(/(?:^|,)url=(.*?)(?:,|$)/u);
-                if (tmp1 && tmp1[1]) {
-                    tmp.push(tmp1[1]);
-                }
-                if (tmp2 && tmp2[1]) {
-                    tmp.push(tmp2[1]);
-                }
-                if (tmp3 && tmp3[1]) {
-                    tmp.push(tmp3[1]);
-                }
-                return tmp.join('\n');
-
-            case 'hb':
-                // [CQ:hb,title=恭喜发财]
-                tmp = ['[红包]'];
-                tmp1 = param.match(/(?:^|,)title=(.*?)(?:,|$)/u);
-                if (tmp1 && tmp1[1]) {
-                    tmp.push(tmp1[1]);
-                }
-                return tmp.join('\n');
-
-            case 'sign':
-                // [CQ:sign,title=我过来签个到啦,image=https://p.qpic.cn/qunsign/0/sign_30cc0f793397325b74be99fabd5f9cfcjs0qje77/750]
-                tmp = ['[签到]'];
-                tmp1 = param.match(/(?:^|,)title=(.*?)(?:,|$)/u);
-                if (tmp1 && tmp1[1]) {
-                    tmp.push(tmp1[1]);
-                }
-                return tmp.join('\n');
-
-            case 'location':
-                // [CQ:location,lat=23.081961,lon=113.453941,title=大吉沙,content=广东省广州市黄埔区,style=1]
-                tmp = [];
-                tmp1 = param.match(/(?:^|,)title=(.*?)(?:,|$)/u);
-                tmp2 = param.match(/(?:^|,)content=(.*?)(?:,|$)/u);
-                tmp3 = param.match(/(?:^|,)lat=(.*?)(?:,|$)/u);
-                let tmp4 = param.match(/(?:^|,)lon=(.*?)(?:,|$)/u);
-                if (tmp1 && tmp1[1]) {
-                    tmp.push(tmp1[1]);
-                }
-                if (tmp2 && tmp2[1]) {
-                    tmp.push(tmp2[1]);
-                }
-                if (tmp3 && tmp3[1] && tmp4 && tmp4[1]) {
-                    let lat = parseFloat(tmp3[1]);
-                    let lon = parseFloat(tmp4[1]);
-                    tmp.push(getFriendlyLocation(lat, lon));
-                }
-                return '[位置]' + tmp.join(' - ');
-
-            case 'contact':
-                // 群邀請 [CQ:contact,id=609486016,type=group]
-                // 好友邀請 [CQ:contact,id=1145759243,type=qq]
-                tmp1 = param.match(/(?:^|,)id=(.*?)(?:,|$)/u);
-                tmp2 = param.match(/(?:^|,)type=(.*?)(?:,|$)/u);
-                if (tmp1 && tmp1[1] && tmp2 && tmp2[1] === 'group') {
-                    tmp = ['[群邀请]'];
->>>>>>> 0c360d3a
                     if (tmp1 && tmp1[1]) {
                         tmp.push(tmp1[1]);
                     }
@@ -377,7 +307,7 @@
                 if (curr.data.id) {
                     text = String.fromCodePoint(curr.data.id);
                 } else {
-                    text = '[绘文字]';
+                    text += '[绘文字]';
                 }
                 break;
 
@@ -391,14 +321,80 @@
                 text = '[小表情]';
                 break;
 
-    			  case 'music': switch (curr.data.type) {
-      				case 'qq': text = `[分享音乐：https://y.qq.com/n/yqq/song/${curr.data.id}_num.html]`; break;
-      				case '163': text = `[分享音乐：https://music.163.com/#/song?id=${curr.data.id}]`; break;
-      				case 'xiami': text = `[分享音乐：https://www.xiami.com/song/${curr.data.id}]`; break;
-      				case 'custom': text = `[分享音乐：${curr.data.url}]`; break;
-      				default: text = `[分享音乐]`; break;
-    			    };
-              break;
+    			  case 'music':
+                tmp = ['[分享音乐]']
+                switch (curr.data.type) {
+          				case 'qq': text.push(`https://y.qq.com/n/yqq/song/${curr.data.id}_num.html`); break;
+          				case '163': text.push(`https://music.163.com/#/song?id=${curr.data.id}`); break;
+          				case 'xiami': text.push(`https://www.xiami.com/song/${curr.data.id}`); break;
+          				case 'custom': text.push(curr.data.url); break;
+          				default: break;
+      			    };
+                text = tmp.join('\n');
+                break;
+
+            case 'hb':
+                tmp = ['[红包]'];
+                if (curr.data.title) {
+                    tmp.push(curr.data.title);
+                }
+                text = tmp.join('\n');
+                break;
+
+            case 'sign':
+                tmp = ['[签到]'];
+                if (curr.data.title) {
+                    tmp.push(curr.data.title);
+                }
+                text = tmp.join('\n');
+                break;
+
+            case 'location':
+                // [CQ:location,lat=23.081961,lon=113.453941,title=大吉沙,content=广东省广州市黄埔区,style=1]
+                tmp = ['[位置]'];
+                if (curr.data.title) {
+                    tmp.push(curr.data.title);
+                }
+                if (curr.data.content) {
+                    tmp.push(curr.data.content);
+                }
+                if (curr.data.lat && curr.data.lon) {
+                    let incoords = { lat: Number(curr.data.lat), lon: Number(curr.data.lon) };
+                    if (isInGoogle(incoords)) {
+                        let wgs = gcj_wgs_bored(incoords, false);
+                        let bd = gcj_bd(incoords, false);
+                        coords.wgs = wgs;
+                        coords.gcj = incoords;
+                        coords.bd = bd;
+                        // 非原始數據比原始數據多保留一位
+                        wgs = coordsRound(wgs, 7);
+                        bd = coordsRound(bd, 7);
+                        tmp.push(`WGS-84: ${wgs.lat},${wgs.lon}`, `GCJ-02: ${incoords.lat},${incoords.lon}`, `BD-09: ${bd.lat},${bd.lon}`);
+                    } else {
+                        coords.wgs = incoords;
+                        tmp.push(`WGS-84: ${incoords.lat},${incoords.lon}`);
+                    }
+                }
+                text = tmp.join('\n');
+                break;
+
+            case 'contact':
+                if (curr.data.id && curr.data.type === 'group') {
+                    tmp = ['[群邀请]'];
+                    if (curr.data.id) {
+                        tmp.push(curr.data.id);
+                    }
+                    text = tmp.join('\n');
+                } else if (curr.data.id && curr.data.type === 'qq') {
+                    tmp = ['[好友邀请]'];
+                    if (curr.data.id) {
+                        tmp.push(curr.data.id);
+                    }
+                    text = tmp.join('\n');
+                } else {
+                    text = '[邀请]';
+                }
+                break;
 
     			  case 'share': text = `[分享链接：${curr.data.url}]`; break;
 
@@ -429,7 +425,7 @@
 
     			  case 'record':
               records.push(curr.data.file);
-              '[语音]';
+              text = '[语音]';
               break;
 
     			  default:
